--- conflicted
+++ resolved
@@ -27,13 +27,8 @@
 andax = { path = "./andax", version = "0.1.10" }
 flatpak = "0.18.1"
 clap_mangen = "0.2.9"
-<<<<<<< HEAD
 clap-verbosity-flag = "2.2.0"
 clap_complete = "4.1.5"
-=======
-clap-verbosity-flag = "2.0.0"
-clap_complete = "4.5.1"
->>>>>>> 8562183f
 cmd_lib = "1.3.0"
 tokio = { version = "1.28.2", features = ["full"] }
 async-trait = "0.1.67"
