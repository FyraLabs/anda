--- conflicted
+++ resolved
@@ -38,11 +38,7 @@
         self.project.get(key).map_or_else(
             || {
                 self.project.iter().find_map(|(_k, v)| {
-<<<<<<< HEAD
-                    let alias = &v.alias.as_ref()?;
-=======
                     let alias = v.alias.as_ref()?;
->>>>>>> e9b373da
                     if alias.contains(&key.to_string()) {
                         Some(v)
                     } else {
