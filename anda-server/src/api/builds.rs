<<<<<<< HEAD
use rocket::{Route, serde::{json::Json, uuid::Uuid}};
use crate::prelude::*;
=======
use crate::backend::{AndaBackend, BuildMethod, UploadCache};
use crate::db_object::*;
use rocket::form::Form;
use rocket::fs::TempFile;
use rocket::http::Status;
use rocket::serde::json::Json;
use rocket::serde::uuid::Uuid;
use rocket::Route;
>>>>>>> 54837f39

pub(crate) fn routes() -> Vec<Route> {
    routes![
        index,
        get,
        get_by_target,
        submit,
        update_status,
        tag_compose
    ]
}

#[get("/?<limit>&<page>")]
async fn index(page: Option<usize>, limit: Option<usize>) -> Json<Vec<Build>> {
    let builds = Build::list(limit.unwrap_or(100), page.unwrap_or(0)).await;
    Json(builds.unwrap())
}

#[get("/<id>")]
async fn get(id: Uuid) -> Option<Json<Build>> {
    match Build::get(id).await {
        Ok(build) => Some(Json(build)),
        Err(_) => None,
    }
}

#[get("/by_target/<target_id>")]
async fn get_by_target(target_id: Uuid) -> Option<Json<Vec<Build>>> {
    match Build::get_by_target_id(target_id).await {
        Ok(builds) => Some(Json(builds)),
        Err(_) => None,
    }
}

#[derive(FromForm)]
pub struct BuildSubmission<'r> {
    worker: Uuid,
    project_id: Option<Uuid>,
    url: Option<String>,
    src_file: Option<TempFile<'r>>,
    build_type: Option<String>,
}

#[post("/", data = "<data>")]
async fn submit(data: Form<BuildSubmission<'_>>) -> Result<Json<Build>, Status> {
    // check if both url and src_file are empty

    if data.url.is_none() && data.src_file.is_none() {
        // return error: invalid form: both url and src_file are empty
        return Err(Status::PreconditionRequired);
    }

    // check if both url and src_file are not empty
    if data.url.is_some() && data.src_file.is_some() {
        // return error: invalid form: both url and src_file are not empty
        return Err(Status::PreconditionRequired);
    }

    // match on url or src_file
    let build_type = if data.url.is_some() {
        0
    } else if data.src_file.is_some() {
        1
    } else {
        // return error: invalid form: neither url nor src_file is not empty
        return Err(Status::PreconditionRequired);
    };

    match build_type {
        0 => {
            let backend = AndaBackend::new_url(data.url.as_ref().unwrap());

            backend.build().await.unwrap();
        }
        1 => {
            // src_file build
            //let backend = AndaBackend::new_src_file(data.src_file.as_ref().unwrap(), data.build_type.as_ref().unwrap());
            // upload the file to S3
            UploadCache::new(
                data.src_file
                    .as_ref()
                    .unwrap()
                    .path()
                    .unwrap()
                    .to_path_buf(),
                data.src_file
                    .as_ref()
                    .unwrap()
                    .raw_name()
                    .unwrap()
                    // Rocket thinks this is unsafe, but for us, this is exactly what we want. We'll be using S3 anyway.
                    .dangerous_unsafe_unsanitized_raw()
                    .to_string(),
            )
            .upload()
            .await
            .unwrap();
        }
        _ => {
            // return error: invalid form: neither url nor src_file is not empty
            return Err(Status::PreconditionRequired);
        }
    }

    // process backend request

    let build = Build::new(data.worker, 0, data.project_id).add().await;
    Ok(Json(build.unwrap()))
}

#[derive(FromForm)]
struct BuildUpdateStatus {
    id: Uuid,
    status: i32,
}

#[post("/update_status", data = "<data>")]
async fn update_status(data: Form<BuildUpdateStatus>) -> Json<Build> {
    let build = Build::get(data.id)
        .await
        .expect("Failed to update build status")
        .update_status(data.status)
        .await;
    Json(build.unwrap())
}

// TODO: Tag target?

#[derive(FromForm)]
struct BuildTagCompose {
    id: Uuid,
    tag: Uuid,
}

#[post("/tag_compose", data = "<data>")]
async fn tag_compose(data: Form<BuildTagCompose>) -> Json<Build> {
    let build = Build::get(data.id)
        .await
        .expect("Failed to update build status")
        .tag_compose(data.tag)
        .await;
    Json(build.unwrap())
}<|MERGE_RESOLUTION|>--- conflicted
+++ resolved
@@ -1,7 +1,5 @@
-<<<<<<< HEAD
-use rocket::{Route, serde::{json::Json, uuid::Uuid}};
+use rocket::Route;
 use crate::prelude::*;
-=======
 use crate::backend::{AndaBackend, BuildMethod, UploadCache};
 use crate::db_object::*;
 use rocket::form::Form;
@@ -10,7 +8,6 @@
 use rocket::serde::json::Json;
 use rocket::serde::uuid::Uuid;
 use rocket::Route;
->>>>>>> 54837f39
 
 pub(crate) fn routes() -> Vec<Route> {
     routes![
