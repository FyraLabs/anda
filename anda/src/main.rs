--- conflicted
+++ resolved
@@ -1,11 +1,6 @@
-<<<<<<< HEAD
-use anyhow::Result;
-use clap::{AppSettings, ArgEnum, Parser, Subcommand};
-=======
 use anyhow::{anyhow, Result};
 use clap::{AppSettings, ArgEnum, Parser, Subcommand};
 use log::{debug, error, info, trace};
->>>>>>> 54837f39
 use std::fs;
 use std::path::PathBuf;
 
