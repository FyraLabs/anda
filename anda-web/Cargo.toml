--- conflicted
+++ resolved
@@ -7,7 +7,6 @@
 
 [dependencies]
 yew = "0.19.3"
-#reqwest = { version = "0.11.11", features = ["json"] }
 serde = "1.0.140"
 serde_json = "1.0.82"
 async-trait = "0.1.56"
@@ -19,11 +18,8 @@
 wasm-logger = "0.2.0"
 log = "0.4.17"
 uuid = { version = "1.1.2", features = ["serde"] }
-<<<<<<< HEAD
 patternfly-yew = "0.2.0"
-=======
 ybc = "0.2.1"
->>>>>>> c632a377
 
 [build-dependencies]
 dotenv-build = "0.1"