[package]
name = "andax"
version = "0.4.8"
edition = "2021"
license = "MIT"
description = "Andaman scripting runtime"
repository = "https://github.com/FyraLabs/anda"
readme = "../README.md"

[lib]
path = "./lib.rs"

# See more keys and their definitions at https://doc.rust-lang.org/cargo/reference/manifest.html

[dependencies]
serde_json = { workspace = true }
regex = { workspace = true }
lazy_static = { workspace = true }
<<<<<<< HEAD
rhai = { version = "1.20.0", features = ["serde", "internals"] }
ureq = { version = "3", features = ["json"] }
=======
rhai = { version = "1.21.0", features = ["serde", "internals"] }
ureq = { version = "~3", features = ["json"] }
>>>>>>> 18235e1c
tracing = { workspace = true }
color-eyre = { workspace = true }
smartstring = "1.0.1"
tempfile = "3.16.0"
anda-config = { workspace = true }
rhai-fs = "0.1.2"
rhai-url = "0.0.5"
hcl-rs = "0.15.0"
directories = "6.0.0"
chrono = { workspace = true }

[lints]
workspace = true<|MERGE_RESOLUTION|>--- conflicted
+++ resolved
@@ -16,13 +16,8 @@
 serde_json = { workspace = true }
 regex = { workspace = true }
 lazy_static = { workspace = true }
-<<<<<<< HEAD
-rhai = { version = "1.20.0", features = ["serde", "internals"] }
+rhai = { version = "1.21.0", features = ["serde", "internals"] }
 ureq = { version = "3", features = ["json"] }
-=======
-rhai = { version = "1.21.0", features = ["serde", "internals"] }
-ureq = { version = "~3", features = ["json"] }
->>>>>>> 18235e1c
 tracing = { workspace = true }
 color-eyre = { workspace = true }
 smartstring = "1.0.1"
