use rhai::CustomType;
use std::{
    fs,
    path::{Path, PathBuf},
};
use tracing::{error, info};

lazy_static::lazy_static! {
    static ref RE_RELEASE: regex::Regex = regex::Regex::new(r"Release:(\s+)(.+?)\n").unwrap();
    static ref RE_VERSION: regex::Regex = regex::Regex::new(r"Version:(\s+)(\S+)\n").unwrap();
    static ref RE_DEFINE: regex::Regex = regex::Regex::new(r"(?m)%define(\s+)(\S+)(\s+)(\S+)$").unwrap();
    static ref RE_GLOBAL: regex::Regex = regex::Regex::new(r"(?m)%global(\s+)(\S+)(\s+)(\S+)$").unwrap();
    static ref RE_SOURCE: regex::Regex = regex::Regex::new(r"Source(\d+):(\s+)([^\n]+)\n").unwrap();
}

/// Update RPM spec files
#[derive(Debug, Clone, PartialEq, Eq)]
pub struct RPMSpec {
    /// Name of project
    pub name: String,
    /// AndaX chkupdate script of project
    pub chkupdate: PathBuf,
    /// Path to spec file
    pub spec: PathBuf,
    /// RPM spec file content
    pub f: String,
    /// Denotes if the spec file has been changed
    pub changed: bool,
}

impl RPMSpec {
<<<<<<< HEAD
    /// Creates a new RPMSpec file representation.
    ///
    /// # Panics
    /// - cannot read spec to file
=======
    /// Creates a new RPMSpec file representation
    ///
    /// # Panics
    /// - spec file does not exist / cannot read spec to string
>>>>>>> e9b373da
    pub fn new<T, U>(name: String, chkupdate: T, spec: U) -> Self
    where
        T: Into<PathBuf> + AsRef<Path>,
        U: Into<PathBuf> + AsRef<Path>,
    {
        Self {
            name,
            chkupdate: chkupdate.into(),
            changed: false,
            f: fs::read_to_string(&spec).expect("Cannot read spec to string"),
            spec: spec.into(),
        }
    }
    /// Resets the release number to 1
    pub fn reset_release(&mut self) {
        self.release("1");
    }
    /// Sets the release number in the spec file
    pub fn release(&mut self, rel: &str) {
        let m = RE_RELEASE.captures(self.f.as_str());
        let Some(m) = m else { return error!("No `Release:` preamble for {}", self.name) };
        self.f =
            RE_RELEASE.replace(&self.f, format!("Release:{}{rel}%{{?dist}}\n", &m[1])).to_string();
        self.changed = true;
    }
    /// Sets the version in the spec file
    pub fn version(&mut self, ver: &str) {
        let Some(m) = RE_VERSION.captures(self.f.as_str()) else {
            return error!("No `Version:` preamble for {}", self.name);
        };
        let ver = ver.strip_prefix('v').unwrap_or(ver).replace('-', ".");
        if ver != m[2] {
            info!("{}: {} —→ {ver}", self.name, &m[2]);
            self.f = RE_VERSION.replace(&self.f, format!("Version:{}{ver}\n", &m[1])).to_string();
            self.reset_release();
        }
    }
    /// Change the value of a `%define` macro by the name
    pub fn define(&mut self, name: &str, val: &str) {
        let Some(cap) = RE_DEFINE.captures_iter(self.f.as_str()).find(|cap| &cap[2] == name) else {
            return error!("No `Version:` preamble for {}", self.name);
        };
        self.f = self.f.replace(&cap[0], &format!("%define{}{name}{}{val}", &cap[1], &cap[3]));
        self.changed = true;
    }
    /// Change the value of a `%global` macro by the name
    pub fn global(&mut self, name: &str, val: &str) {
        let Some(cap) = RE_GLOBAL.captures_iter(self.f.as_str()).find(|cap| &cap[2] == name) else {
            return error!("No `Version:` preamble for {}", self.name);
        };
        self.f = self.f.replace(&cap[0], &format!("%global{}{name}{}{val}", &cap[1], &cap[3]));
        self.changed = true;
    }
    /// Change the `SourceN:` preamble value by `N`
    pub fn source(&mut self, i: i64, p: &str) {
        let si = i.to_string();
        let Some(cap) = RE_SOURCE.captures_iter(self.f.as_str()).find(|cap| cap[1] == si) else {
            return error!("No `Source{i}:` preamble for {}", self.name);
        };
        info!("{}: Source{i}: {p}", self.name);
        self.f = self.f.replace(&cap[0], &format!("Source{i}:{}{p}\n", &cap[2]));
        self.changed = true;
    }
    /// Write the updated spec file content
    ///
    /// # Errors
    /// - happens only if the writing part failed :3
    pub fn write(self) -> std::io::Result<()> {
        if self.changed {
            fs::write(self.spec, self.f)?;
        }
        Ok(())
    }
    /// Get the spec file content
    pub fn get(&mut self) -> String {
        self.f.clone()
    }
    /// Override the spec file content manually
    pub fn set(&mut self, ff: String) {
        self.changed = true;
        self.f = ff;
    }
}

impl CustomType for RPMSpec {
    fn build(mut builder: rhai::TypeBuilder<'_, Self>) {
        builder
            .with_name("Rpm")
            .with_fn("version", Self::version)
            .with_fn("source", Self::source)
            .with_fn("define", Self::define)
            .with_fn("global", Self::global)
            .with_fn("release", Self::reset_release)
            .with_fn("release", Self::release)
            .with_get_set("f", Self::get, Self::set);
    }
}<|MERGE_RESOLUTION|>--- conflicted
+++ resolved
@@ -29,17 +29,10 @@
 }
 
 impl RPMSpec {
-<<<<<<< HEAD
-    /// Creates a new RPMSpec file representation.
-    ///
-    /// # Panics
-    /// - cannot read spec to file
-=======
     /// Creates a new RPMSpec file representation
     ///
     /// # Panics
     /// - spec file does not exist / cannot read spec to string
->>>>>>> e9b373da
     pub fn new<T, U>(name: String, chkupdate: T, spec: U) -> Self
     where
         T: Into<PathBuf> + AsRef<Path>,
